--- conflicted
+++ resolved
@@ -10,11 +10,8 @@
 import rateLimiter from "@/common/middleware/rateLimiter";
 import requestLogger from "@/common/middleware/requestLogger";
 import { env } from "@/common/utils/envConfig";
-<<<<<<< HEAD
+import { expensesRouter } from "./api/expenses/router";
 import { productRouter } from "./api/product/productRouter";
-=======
-import { expensesRouter } from "./api/expenses/router";
->>>>>>> 00752758
 
 const logger = pino({ name: "server start" });
 const app: Express = express();
@@ -35,11 +32,8 @@
 // Routes
 app.use("/health-check", healthCheckRouter);
 app.use("/users", userRouter);
-<<<<<<< HEAD
 app.use("/products", productRouter);
-=======
 app.use("/expenses", expensesRouter);
->>>>>>> 00752758
 
 // Swagger UI
 app.use(openAPIRouter);
